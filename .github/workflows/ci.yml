name: CI

on:
  push:
    branches: [ main ]
  pull_request:
    branches: [ main ]
  workflow_dispatch:
    inputs:
      force_rebuild:
        description: 'Force rebuild without cache'
        required: false
        type: boolean
        default: false

jobs:
  validate-config:
    runs-on: ubuntu-latest
    steps:
    - uses: actions/checkout@v4
    
    - name: Validate Docker Compose
      run: |
        docker compose config --quiet
    
    - name: Validate Docker Bake
      run: |
        docker buildx bake --file docker-bake.hcl --print

  test-compose-profiles:
    runs-on: ubuntu-latest
    steps:
    - uses: actions/checkout@v4
    
    - name: Test Docker Compose profiles
      run: |
        # Test that profiles are properly configured
        docker compose --profile cpu config --services | grep -q core-cpu
        docker compose --profile core config --services | grep -q core-cuda
        docker compose --profile complete config --services | grep -q complete-cuda

  test-bake-targets:
    runs-on: ubuntu-latest
    steps:
    - uses: actions/checkout@v4

    - name: Test Docker Bake targets
      run: |
        # Validate all expected targets exist in docker-bake.hcl
        docker buildx bake --file docker-bake.hcl --print | grep -q "core-cpu"
        docker buildx bake --file docker-bake.hcl --print | grep -q "core-cuda"
        docker buildx bake --file docker-bake.hcl --print | grep -q "runtime-cpu"
        docker buildx bake --file docker-bake.hcl --print | grep -q "runtime-cuda"
        docker buildx bake --file docker-bake.hcl --print | grep -q "complete-cuda"

  build-images:
    runs-on: ubuntu-latest
    needs: [validate-config, test-compose-profiles, test-bake-targets]
    env:
      REGISTRY: ghcr.io
    steps:
    - uses: actions/checkout@v4
    
    - name: Free Disk Space
      uses: jlumbroso/free-disk-space@main
      with:
        tool-cache: false
        android: true
        dotnet: true
        haskell: true
        large-packages: true
        docker-images: true
        swap-storage: true

    - name: Clean Docker Images
      run: |
        echo "🧹 Removing Docker images..."
        sudo docker rmi $(docker image ls -aq) >/dev/null 2>&1 || true
        echo "✅ Docker images cleaned"
        
    - name: Set up Docker Buildx
      uses: docker/setup-buildx-action@v3
      with:
        buildkitd-flags: --debug
  
    - name: Login to GitHub Container Registry
      uses: docker/login-action@v3
      with:
        registry: ${{ env.REGISTRY }}
        username: ${{ github.actor }}
        password: ${{ secrets.GITHUB_TOKEN }}

    - name: Clear GitHub Actions cache (if force rebuild)
      if: github.event.inputs.force_rebuild == 'true'
      run: |
        echo "🧹 Clearing GitHub Actions cache..."
        gh cache delete --all || true
        echo "✅ Cache cleared"
      env:
        GH_TOKEN: ${{ github.token }}

    - name: Extract metadata
      id: meta
      run: |
        echo "commit_sha=${GITHUB_SHA::8}" >> $GITHUB_OUTPUT
        echo "commit_ref=${GITHUB_SHA}" >> $GITHUB_OUTPUT
        echo "branch=${GITHUB_REF_NAME}" >> $GITHUB_OUTPUT
        echo "repository_lower=$(echo '${{ github.repository }}' | tr '[:upper:]' '[:lower:]' | sed 's/-docker//')" >> $GITHUB_OUTPUT

    - name: Build images
      uses: docker/bake-action@v5
      with:
        files: docker-bake.hcl
        targets: all
        push: ${{ github.event_name == 'push' && github.ref == 'refs/heads/main' }}
        no-cache: ${{ github.event.inputs.force_rebuild == 'true' }}
        github-token: ${{ secrets.GITHUB_TOKEN }}
        set: |
          *.cache-from=type=gha
          *.cache-to=type=gha,mode=max
        # Ensure proper authentication for multi-image builds
        provenance: false
<<<<<<< HEAD
        sbom: false
      env:
        REGISTRY_URL: ghcr.io/${{ steps.meta.outputs.repository_lower }}/
        IMAGE_LABEL: ${{ github.event_name == 'push' && github.ref == 'refs/heads/main' && steps.meta.outputs.commit_sha || 'latest' }}


  pr-summary:
    runs-on: ubuntu-latest
    needs: [validate-config, test-compose-profiles, test-bake-targets, build-images]
    if: always() && github.event_name == 'pull_request'
    
    steps:
      - name: PR Validation Summary
        uses: actions/github-script@v7
        with:
          script: |
            const results = {
              'validate-config': '${{ needs.validate-config.result }}',
              'test-compose-profiles': '${{ needs.test-compose-profiles.result }}',
              'test-bake-targets': '${{ needs.test-bake-targets.result }}',
              'build-images': '${{ needs.build-images.result }}'
            };
            
            const passed = Object.values(results).filter(r => r === 'success').length;
            const total = Object.keys(results).length;
            
            let summary = `## 🔍 PR Validation Results\n\n`;
            summary += `**${passed}/${total} checks passed**\n\n`;
            
            for (const [check, result] of Object.entries(results)) {
              const emoji = result === 'success' ? '✅' : result === 'failure' ? '❌' : '⏭️';
              summary += `${emoji} ${check.replace('-', ' ')}: ${result}\n`;
            }
            
            if (passed === total) {
              summary += `\n🎉 All validation checks passed! This PR is ready for review.`;
            } else {
              summary += `\n⚠️ Some validation checks failed. Please review and fix the issues.`;
            }
            
            // Add comment to PR
            const { data: comments } = await github.rest.issues.listComments({
              owner: context.repo.owner,
              repo: context.repo.repo,
              issue_number: context.issue.number,
            });
            
            const botComment = comments.find(comment => 
              comment.user.type === 'Bot' && comment.body.includes('PR Validation Results')
            );
            
            if (botComment) {
              await github.rest.issues.updateComment({
                owner: context.repo.owner,
                repo: context.repo.repo,
                comment_id: botComment.id,
                body: summary
              });
            } else {
              await github.rest.issues.createComment({
                owner: context.repo.owner,
                repo: context.repo.repo,
                issue_number: context.issue.number,
                body: summary
              });
            }
=======
        sbom: false
>>>>>>> 523b2496
<|MERGE_RESOLUTION|>--- conflicted
+++ resolved
@@ -120,73 +120,7 @@
           *.cache-to=type=gha,mode=max
         # Ensure proper authentication for multi-image builds
         provenance: false
-<<<<<<< HEAD
         sbom: false
       env:
         REGISTRY_URL: ghcr.io/${{ steps.meta.outputs.repository_lower }}/
-        IMAGE_LABEL: ${{ github.event_name == 'push' && github.ref == 'refs/heads/main' && steps.meta.outputs.commit_sha || 'latest' }}
-
-
-  pr-summary:
-    runs-on: ubuntu-latest
-    needs: [validate-config, test-compose-profiles, test-bake-targets, build-images]
-    if: always() && github.event_name == 'pull_request'
-    
-    steps:
-      - name: PR Validation Summary
-        uses: actions/github-script@v7
-        with:
-          script: |
-            const results = {
-              'validate-config': '${{ needs.validate-config.result }}',
-              'test-compose-profiles': '${{ needs.test-compose-profiles.result }}',
-              'test-bake-targets': '${{ needs.test-bake-targets.result }}',
-              'build-images': '${{ needs.build-images.result }}'
-            };
-            
-            const passed = Object.values(results).filter(r => r === 'success').length;
-            const total = Object.keys(results).length;
-            
-            let summary = `## 🔍 PR Validation Results\n\n`;
-            summary += `**${passed}/${total} checks passed**\n\n`;
-            
-            for (const [check, result] of Object.entries(results)) {
-              const emoji = result === 'success' ? '✅' : result === 'failure' ? '❌' : '⏭️';
-              summary += `${emoji} ${check.replace('-', ' ')}: ${result}\n`;
-            }
-            
-            if (passed === total) {
-              summary += `\n🎉 All validation checks passed! This PR is ready for review.`;
-            } else {
-              summary += `\n⚠️ Some validation checks failed. Please review and fix the issues.`;
-            }
-            
-            // Add comment to PR
-            const { data: comments } = await github.rest.issues.listComments({
-              owner: context.repo.owner,
-              repo: context.repo.repo,
-              issue_number: context.issue.number,
-            });
-            
-            const botComment = comments.find(comment => 
-              comment.user.type === 'Bot' && comment.body.includes('PR Validation Results')
-            );
-            
-            if (botComment) {
-              await github.rest.issues.updateComment({
-                owner: context.repo.owner,
-                repo: context.repo.repo,
-                comment_id: botComment.id,
-                body: summary
-              });
-            } else {
-              await github.rest.issues.createComment({
-                owner: context.repo.owner,
-                repo: context.repo.repo,
-                issue_number: context.issue.number,
-                body: summary
-              });
-            }
-=======
-        sbom: false
->>>>>>> 523b2496
+        IMAGE_LABEL: ${{ github.event_name == 'push' && github.ref == 'refs/heads/main' && steps.meta.outputs.commit_sha || 'latest' }}